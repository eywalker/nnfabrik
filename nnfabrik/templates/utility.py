from .. import main
from types import ModuleType
from typing import Union


def find_object(context: Union[ModuleType, dict], attribute: str, prop_name: str = None):
    """
    Helper function to resolve an object matching the name attribute
    inside the context. If it's not found, throws ValueError suggesting
    the user to override the `nnfabrik` class property or to a specific
    class property for the table.

    Args:
        context (Union[ModuleType, dict]): A context object in which the name attribute would be checked.
            Can either be a module object or a dictionary.
        attribute (str): Name of object being sought.
        prop_name (str, optional): The property name under which this object is being sought. Defaults to None,
            in which case the name is infered to be lower(attribute) + '_table'. E.g. `model_table` for attribute
            'Model'.

    Raises:
        ValueError: if an object with name `attribute` is not found inside the context.

    Returns:
        Any: the object with name `attribute` found inside the context.
    """
<<<<<<< HEAD
    Helper function to resolve an object matching the name attribute
    inside the context. If it's not found, throws ValueError suggesting
    the user to override the `nnfabrik` class property or to a specific
    class property for the table.

    Args:
        context (Union[ModuleType, dict]): A context object in which the name attribute would be checked.
            Can either be a module object or a dictionary.
        attribute (str): Name of object being sought.
        prop_name (str, optional): The property name under which this object is being sought. Defaults to None,
            in which case the name is infered to be lower(attribute) + '_table'. E.g. `model_table` for attribute
            'Model'. This only matters in terms of the error message printed.

    Raises:
        ValueError: if an object with name `attribute` is not found inside the context.

    Returns:
        Any: the object with name `attribute` found inside the context.
    """
=======
>>>>>>> 567507ad
    # if context of string "core" given, then use the core main module as the context
    if context == "core":
        context = main

    if prop_name is None:
        prop_name = attribute.lower() + "_table"

    if context is None:
        raise ValueError("Please specify either `nnfabrik` or `{}` property for the class".format(prop_name))

    if isinstance(context, ModuleType):
        context = context.__dict__

    return context[attribute]<|MERGE_RESOLUTION|>--- conflicted
+++ resolved
@@ -5,26 +5,6 @@
 
 def find_object(context: Union[ModuleType, dict], attribute: str, prop_name: str = None):
     """
-    Helper function to resolve an object matching the name attribute
-    inside the context. If it's not found, throws ValueError suggesting
-    the user to override the `nnfabrik` class property or to a specific
-    class property for the table.
-
-    Args:
-        context (Union[ModuleType, dict]): A context object in which the name attribute would be checked.
-            Can either be a module object or a dictionary.
-        attribute (str): Name of object being sought.
-        prop_name (str, optional): The property name under which this object is being sought. Defaults to None,
-            in which case the name is infered to be lower(attribute) + '_table'. E.g. `model_table` for attribute
-            'Model'.
-
-    Raises:
-        ValueError: if an object with name `attribute` is not found inside the context.
-
-    Returns:
-        Any: the object with name `attribute` found inside the context.
-    """
-<<<<<<< HEAD
     Helper function to resolve an object matching the name attribute
     inside the context. If it's not found, throws ValueError suggesting
     the user to override the `nnfabrik` class property or to a specific
@@ -44,8 +24,6 @@
     Returns:
         Any: the object with name `attribute` found inside the context.
     """
-=======
->>>>>>> 567507ad
     # if context of string "core" given, then use the core main module as the context
     if context == "core":
         context = main
