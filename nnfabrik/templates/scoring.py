import datajoint as dj
import numpy as np
from nnfabrik.main import Model, Dataset, Trainer, Seed, Fabrikant
from .trained_model import TrainedModelBase
from .utility import find_object


class MeasuresBase(dj.Computed):
    # target dataset table to compute measures for
    dataset_table = None

    # table level comment
    table_comment = (
        "A template table for storing measures / descriptive statistics of the Dataset"
    )

    @staticmethod
    def measure_function(dataloaders, per_unit=True):
        """
        Args:
            dataloaders (dict): an nnfabrik dataloader object
            per_unit (bool): Makes the function either return a unit score, or the grand average score

        Returns:
            (list, array): a score per unit, from which also the grand average score is calculated
        """
        raise NotImplementedError("Scoring Function has to be implemented")

    database = ""  # to suppress DJ related error

    measure_dataset = "test"
    measure_attribute = "score"
    function_kwargs = {}
    data_cache = None

    @property
    def target_table(self):
        return self.dataset_table

    @property
    def definition(self):
        definition = """
            # {table_comment}
            -> self().target_table
            ---
            {measure_attribute}:      float     # A template for a computed score of a trained model
            {measure_attribute}_ts=CURRENT_TIMESTAMP: timestamp    # UTZ timestamp at time of insertion
            """.format(
            table_comment=self.table_comment, measure_attribute=self.measure_attribute
        )
        return definition

    class Units(dj.Part):
        @property
        def definition(self):
            definition = """
                # Scores for Individual Neurons
                -> master
                unit_index:                   int     # unit index as extracted by the model
                ---
                unit_{measure_attribute}:     float   # A template for a computed unit score        
                """.format(
                measure_attribute=self._master.measure_attribute
            )
            return definition

    def get_dataloaders(self, key=None):
        if key is None:
            key = self.fetch1("KEY")
        dataloaders = (
            self.dataset_table().get_dataloader(key=key)
            if self.data_cache is None
            else self.data_cache.load(key=key)
        )
        return dataloaders[self.measure_dataset]

    def get_overall_score(self, unit_scores):
        return np.mean(unit_scores)

    def insert_unit_scores(self, key, unit_scores):
        keys = []
        for unit_index, unit_score in enumerate(unit_scores):
            unit_key = key.copy()
            unit_key["unit_index"] = unit_index
            unit_key["unit_{}".format(self.measure_attribute)] = unit_score
            keys.append(unit_key)
        self.Units.insert(keys, ignore_extra_fields=True)

    def make(self, key):
        dataloaders = self.get_dataloaders(key=key)
        unit_scores = self.measure_function(
            dataloaders=dataloaders, per_unit=True, **self.function_kwargs
        )
        key[self.measure_attribute] = self.get_overall_score(unit_scores)
        self.insert1(key)
        self.insert_unit_scores(key=key, unit_scores=unit_scores)


class SummaryMeasuresBase(MeasuresBase):
    Units = None

    # table level comment
    table_comment = (
        "A template table for storing measures / descriptive statistics of the Dataset"
    )

    def make(self, key):
        dataloaders = self.get_dataloaders(key=key)
        key[self.measure_attribute] = self.measure_function(
            dataloaders=dataloaders, **self.function_kwargs
        )
        self.insert1(key, ignore_extra_fields=True)


class ScoringBase(MeasuresBase):
    """
    Inherit from this class and decorate with your own schema to create a functional
    Score table. This serves as a template for all scores that can be computed with a
    TrainedModel and a dataloader.
    Each master table has an attribute that stores the grand average score across all Units.
    The `UnitScore` part table stores the score for all units.
    In order to instantiate a functional table, the default table attriubutes need to be changed.

    This template table is implementing the following logic:
    1) Loading the a trained model from the TrainedModel table. This table needs to have the 'load_model' method.
    2) getting a dataloader. Minimally, the dataloader returns batches of inputs and targets.
        The dataloader will be built by the Datast table of nnfabrik as default.
        This table needs to have the 'get_dataloader' method
    3) passing the model and the dataloader to a scoring function, defined in the class attribute. The function is expected to
        return either the grand average score or the score per unit.
    4) The average scores and unit scores will be stored in the maser/part tables of this template.

    Attributes:
        trainedmodel_table (Datajoint Table) - an instantiation of the TrainedModelBase
        dataset_table (Datajoint Table) - A Dataset table of nnfabrik. By default the Dataset table of the trainedmodel_table.
        measure_function (function object) - a function that given model and dataloader computes a score. The grand average
            score will be stored in the master table, and the unit scores are stored in the .Units part table.
            Refer to lines 47-49 for an example implementation of a measure function.
        measure_dataset (str) - following nnfabrik convention, this string specifies the key for the 'dataloaders'
            object. The dataloaders object has to contain at least ['train', 'validation', 'test'].
            This string determines, on what data tier the score is computed on. Defaults to the test set.
        measure_attribute (str) - name of the non-primary attribute of the master and part tables for the score.
        function_kwargs (dict) - additonal keyword arguments, provided as a mapping, that will be passed to the
            measure function when computing a score.
        cache (object) - A Store that caches models or datasets, so that they don't need to be recomputed for each
            analysis. Ready to use: an instantiation of the FabrikCache (from ..utility.nnf_helper)
    """

    trainedmodel_table = TrainedModelBase

<<<<<<< HEAD
    @property
    def dataset_table(self):
        return self.trainedmodel_table.dataset_table

=======
>>>>>>> 567507ad
    @staticmethod
    def measure_function(dataloaders, model, per_unit=True):
        """
        Args:
            dataloaders (dict): an nnfabrik dataloader object
            model (Object): An instance of a TrainedModel
            per_unit (bool): Makes the function either return a unit score, or the grand average score

        Returns:
            (list, array): a score per unit, from which also the grand average score is calculated
        """
        raise NotImplementedError("Scoring Function has to be implemented")

    @property
<<<<<<< HEAD
    def target_table(self):
        return self.trainedmodel_table
=======
    def definition(self):
        definition = """
                # {table_comment}
                -> self.trainedmodel_table
                ---
                {measure_attribute}:      float     # A template for a computed score of a trained model
                {measure_attribute}_ts=CURRENT_TIMESTAMP: timestamp    # UTZ timestamp at time of insertion
                """.format(
            table_comment=self.table_comment, measure_attribute=self.measure_attribute
        )
        return definition

    class Units(dj.Part):
        @property
        def definition(self):
            definition = """
                # Scores for Individual Neurons
                -> master
                unit_index:                   int
                ---
                unit_{measure_attribute}:     float   # A template for a computed unit score        
                """.format(
                measure_attribute=self._master.measure_attribute
            )
            return definition
>>>>>>> 567507ad

    def get_model(self, key=None):
        if key is None:
            key = self.fetch1("KEY")

        if self.model_cache is None:
<<<<<<< HEAD
            model = self.trainedmodel_table().load_model(
                key=key, include_state_dict=True, include_dataloader=False
            )
        else:
            model = self.model_cache.load(
                key=key, include_state_dict=True, include_dataloader=False
            )
        return model

    def make(self, key):
        dataloaders = self.get_dataloaders(key=key)
        model = self.get_model(key=key)

        unit_scores = self.measure_function(
            model=model, dataloaders=dataloaders, per_unit=True, **self.function_kwargs
        )
=======
            model = self.trainedmodel_table().load_model(key=key, include_state_dict=True, include_dataloader=False)
        else:
            model = self.model_cache.load(key=key, include_state_dict=True, include_dataloader=False)
        return model

    def get_dataloaders(self, key=None):
        if key is None:
            key = self.fetch1("KEY")
        dataloaders = (
            self.dataset_table().get_dataloader(key=key) if self.data_cache is None else self.data_cache.load(key=key)
        )
        return dataloaders[self.measure_dataset]

    def get_overall_score(self, unit_scores):
        return np.mean(unit_scores)

    def insert_unit_scores(self, key, unit_scores):
        key = key.copy()
        for unit_index, unit_score in enumerate(unit_scores):
            key["unit_index"] = unit_index
            key["unit_{}".format(self.measure_attribute)] = unit_score
            self.Units.insert1(key, ignore_extra_fields=True)

    def make(self, key):
        dataloaders = self.get_dataloaders(key=key)
        model = self.get_model(key=key)
        unit_scores = self.measure_function(model=model, dataloaders=dataloaders, per_unit=True, **self.function_kwargs)
>>>>>>> 567507ad

        key[self.measure_attribute] = self.get_overall_score(unit_scores)
        self.insert1(key, ignore_extra_fields=True)
        self.insert_unit_scores(key=key, unit_scores=unit_scores)


class SummaryScoringBase(ScoringBase):
    """
    A template scoring table with the same logic as ScoringBase, but for scores that do not have unit scores, but
    an overall score per model only.
    """
<<<<<<< HEAD

=======

    Units = None

    def make(self, key):
        dataloaders = self.get_dataloaders(key=key)
        model = self.get_model(key=key)
        key[self.measure_attribute] = self.measure_function(
            model=model, dataloaders=dataloaders, **self.function_kwargs
        )
        self.insert1(key, ignore_extra_fields=True)


class MeasuresBase(ScoringBase):
    trainedmodel_table = None
    dataset_table = Dataset

    # table level comment
    table_comment = "A template table for storing measures / descriptive statistics of the Dataset"

    @property
    def definition(self):
        definition = """
                    # {table_comment}
                    -> self.dataset_table
                    ---
                    {measure_attribute}:      float     # A template for a computed score of a trained model
                    {measure_attribute}_ts=CURRENT_TIMESTAMP: timestamp    # UTZ timestamp at time of insertion
                    """.format(
            table_comment=self.table_comment, measure_attribute=self.measure_attribute
        )
        return definition

    class Units(dj.Part):
        @property
        def definition(self):
            definition = """
                # Scores for Individual Neurons
                -> master
                unit_index:                   int     # unit index as extracted by the model
                ---
                unit_{measure_attribute}:     float   # A template for a computed unit score        
                """.format(
                measure_attribute=self._master.measure_attribute
            )
            return definition

    def make(self, key):

        dataloaders = self.get_dataloaders(key=key)
        unit_scores = self.measure_function(dataloaders=dataloaders, per_unit=True, **self.function_kwargs)

        key[self.measure_attribute] = self.get_overall_score(unit_scores)
        self.insert1(key, ignore_extra_fields=True)
        self.insert_unit_scores(key=key, unit_scores=unit_scores)


class SummaryMeasuresBase(MeasuresBase):
>>>>>>> 567507ad
    Units = None

    def make(self, key):
        dataloaders = self.get_dataloaders(key=key)
<<<<<<< HEAD
        model = self.get_model(key=key)
        key[self.measure_attribute] = self.measure_function(
            model=model, dataloaders=dataloaders, **self.function_kwargs
        )
=======
        key[self.measure_attribute] = self.measure_function(dataloaders=dataloaders, **self.function_kwargs)
>>>>>>> 567507ad
        self.insert1(key, ignore_extra_fields=True)<|MERGE_RESOLUTION|>--- conflicted
+++ resolved
@@ -10,9 +10,7 @@
     dataset_table = None
 
     # table level comment
-    table_comment = (
-        "A template table for storing measures / descriptive statistics of the Dataset"
-    )
+    table_comment = "A template table for storing measures / descriptive statistics of the Dataset"
 
     @staticmethod
     def measure_function(dataloaders, per_unit=True):
@@ -68,9 +66,7 @@
         if key is None:
             key = self.fetch1("KEY")
         dataloaders = (
-            self.dataset_table().get_dataloader(key=key)
-            if self.data_cache is None
-            else self.data_cache.load(key=key)
+            self.dataset_table().get_dataloader(key=key) if self.data_cache is None else self.data_cache.load(key=key)
         )
         return dataloaders[self.measure_dataset]
 
@@ -88,9 +84,7 @@
 
     def make(self, key):
         dataloaders = self.get_dataloaders(key=key)
-        unit_scores = self.measure_function(
-            dataloaders=dataloaders, per_unit=True, **self.function_kwargs
-        )
+        unit_scores = self.measure_function(dataloaders=dataloaders, per_unit=True, **self.function_kwargs)
         key[self.measure_attribute] = self.get_overall_score(unit_scores)
         self.insert1(key)
         self.insert_unit_scores(key=key, unit_scores=unit_scores)
@@ -100,15 +94,11 @@
     Units = None
 
     # table level comment
-    table_comment = (
-        "A template table for storing measures / descriptive statistics of the Dataset"
-    )
+    table_comment = "A template table for storing measures / descriptive statistics of the Dataset"
 
     def make(self, key):
         dataloaders = self.get_dataloaders(key=key)
-        key[self.measure_attribute] = self.measure_function(
-            dataloaders=dataloaders, **self.function_kwargs
-        )
+        key[self.measure_attribute] = self.measure_function(dataloaders=dataloaders, **self.function_kwargs)
         self.insert1(key, ignore_extra_fields=True)
 
 
@@ -147,14 +137,12 @@
     """
 
     trainedmodel_table = TrainedModelBase
+    model_cache = None
 
-<<<<<<< HEAD
     @property
     def dataset_table(self):
         return self.trainedmodel_table.dataset_table
 
-=======
->>>>>>> 567507ad
     @staticmethod
     def measure_function(dataloaders, model, per_unit=True):
         """
@@ -169,88 +157,24 @@
         raise NotImplementedError("Scoring Function has to be implemented")
 
     @property
-<<<<<<< HEAD
     def target_table(self):
         return self.trainedmodel_table
-=======
-    def definition(self):
-        definition = """
-                # {table_comment}
-                -> self.trainedmodel_table
-                ---
-                {measure_attribute}:      float     # A template for a computed score of a trained model
-                {measure_attribute}_ts=CURRENT_TIMESTAMP: timestamp    # UTZ timestamp at time of insertion
-                """.format(
-            table_comment=self.table_comment, measure_attribute=self.measure_attribute
-        )
-        return definition
-
-    class Units(dj.Part):
-        @property
-        def definition(self):
-            definition = """
-                # Scores for Individual Neurons
-                -> master
-                unit_index:                   int
-                ---
-                unit_{measure_attribute}:     float   # A template for a computed unit score        
-                """.format(
-                measure_attribute=self._master.measure_attribute
-            )
-            return definition
->>>>>>> 567507ad
 
     def get_model(self, key=None):
         if key is None:
             key = self.fetch1("KEY")
 
         if self.model_cache is None:
-<<<<<<< HEAD
-            model = self.trainedmodel_table().load_model(
-                key=key, include_state_dict=True, include_dataloader=False
-            )
+            model = self.trainedmodel_table().load_model(key=key, include_state_dict=True, include_dataloader=False)
         else:
-            model = self.model_cache.load(
-                key=key, include_state_dict=True, include_dataloader=False
-            )
+            model = self.model_cache.load(key=key, include_state_dict=True, include_dataloader=False)
         return model
 
     def make(self, key):
         dataloaders = self.get_dataloaders(key=key)
         model = self.get_model(key=key)
 
-        unit_scores = self.measure_function(
-            model=model, dataloaders=dataloaders, per_unit=True, **self.function_kwargs
-        )
-=======
-            model = self.trainedmodel_table().load_model(key=key, include_state_dict=True, include_dataloader=False)
-        else:
-            model = self.model_cache.load(key=key, include_state_dict=True, include_dataloader=False)
-        return model
-
-    def get_dataloaders(self, key=None):
-        if key is None:
-            key = self.fetch1("KEY")
-        dataloaders = (
-            self.dataset_table().get_dataloader(key=key) if self.data_cache is None else self.data_cache.load(key=key)
-        )
-        return dataloaders[self.measure_dataset]
-
-    def get_overall_score(self, unit_scores):
-        return np.mean(unit_scores)
-
-    def insert_unit_scores(self, key, unit_scores):
-        key = key.copy()
-        for unit_index, unit_score in enumerate(unit_scores):
-            key["unit_index"] = unit_index
-            key["unit_{}".format(self.measure_attribute)] = unit_score
-            self.Units.insert1(key, ignore_extra_fields=True)
-
-    def make(self, key):
-        dataloaders = self.get_dataloaders(key=key)
-        model = self.get_model(key=key)
         unit_scores = self.measure_function(model=model, dataloaders=dataloaders, per_unit=True, **self.function_kwargs)
->>>>>>> 567507ad
 
         key[self.measure_attribute] = self.get_overall_score(unit_scores)
         self.insert1(key, ignore_extra_fields=True)
@@ -262,9 +186,6 @@
     A template scoring table with the same logic as ScoringBase, but for scores that do not have unit scores, but
     an overall score per model only.
     """
-<<<<<<< HEAD
-
-=======
 
     Units = None
 
@@ -274,65 +195,4 @@
         key[self.measure_attribute] = self.measure_function(
             model=model, dataloaders=dataloaders, **self.function_kwargs
         )
-        self.insert1(key, ignore_extra_fields=True)
-
-
-class MeasuresBase(ScoringBase):
-    trainedmodel_table = None
-    dataset_table = Dataset
-
-    # table level comment
-    table_comment = "A template table for storing measures / descriptive statistics of the Dataset"
-
-    @property
-    def definition(self):
-        definition = """
-                    # {table_comment}
-                    -> self.dataset_table
-                    ---
-                    {measure_attribute}:      float     # A template for a computed score of a trained model
-                    {measure_attribute}_ts=CURRENT_TIMESTAMP: timestamp    # UTZ timestamp at time of insertion
-                    """.format(
-            table_comment=self.table_comment, measure_attribute=self.measure_attribute
-        )
-        return definition
-
-    class Units(dj.Part):
-        @property
-        def definition(self):
-            definition = """
-                # Scores for Individual Neurons
-                -> master
-                unit_index:                   int     # unit index as extracted by the model
-                ---
-                unit_{measure_attribute}:     float   # A template for a computed unit score        
-                """.format(
-                measure_attribute=self._master.measure_attribute
-            )
-            return definition
-
-    def make(self, key):
-
-        dataloaders = self.get_dataloaders(key=key)
-        unit_scores = self.measure_function(dataloaders=dataloaders, per_unit=True, **self.function_kwargs)
-
-        key[self.measure_attribute] = self.get_overall_score(unit_scores)
-        self.insert1(key, ignore_extra_fields=True)
-        self.insert_unit_scores(key=key, unit_scores=unit_scores)
-
-
-class SummaryMeasuresBase(MeasuresBase):
->>>>>>> 567507ad
-    Units = None
-
-    def make(self, key):
-        dataloaders = self.get_dataloaders(key=key)
-<<<<<<< HEAD
-        model = self.get_model(key=key)
-        key[self.measure_attribute] = self.measure_function(
-            model=model, dataloaders=dataloaders, **self.function_kwargs
-        )
-=======
-        key[self.measure_attribute] = self.measure_function(dataloaders=dataloaders, **self.function_kwargs)
->>>>>>> 567507ad
         self.insert1(key, ignore_extra_fields=True)