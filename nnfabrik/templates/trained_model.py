import tempfile
import torch
import os
<<<<<<< HEAD
from ..builder import (
    get_all_parts,
    get_all_parts_with_info,
    get_model,
    get_trainer,
)
=======
import warnings
import datajoint as dj
from datajoint.fetch import DataJointError
from ..builder import get_all_parts, get_model, get_trainer
>>>>>>> 567507ad
from ..utility.dj_helpers import make_hash
from .utility import find_object


class TrainedModelBase(dj.Computed):
    """
    Base class for defining TrainedModel table used to tigger training of models in nnfabrik.

    To use this class, define a new class inheriting from this base class, and decorate with your own
    schema. Furthermore, you have to do one of the following for the class to be functional:
    * Set the class property `nnfabrik` to point to a module or a dictionary context that contains classes
        for tables corresponding to `Fabrikant`, `Seed`, `Dataset`, `Model`, and `Trainer`. Most commonly, you
        would want to simply pass the resulting module object from `my_nnfabrik` output.
    * Set the class property `nnfabrik` to "core" -- this will then make this table refer to
        `Fabrikant`, `Seed`, `Dataset`, `Model`, and `Trainer` as found inside `main` module directly. Note that
        this will therefore depend on the shared "core" tables of nnfabrik.
    * Set the values of the following class properties to individually specify the DataJoint table to use:
        `user_table`, `seed_table`, `dataset_table`, `model_table` and `trainer_table` to specify equivalent
        of `Fabrikant`, `Seed`, `Dataset`, `Model`, and `Trainer`, respectively. You could also set the
        value of `nnfabrik` to a module or "core" as stated above, and specifically override a target table
        via setting one of the table class property as well.
    """

    database = ""  # hack to suppress DJ error

    nnfabrik = None

    @property
    def model_table(self):
        return find_object(self.nnfabrik, "Model")

    @property
    def dataset_table(self):
        return find_object(self.nnfabrik, "Dataset")

    @property
    def trainer_table(self):
        return find_object(self.nnfabrik, "Trainer")

    @property
    def seed_table(self):
        return find_object(self.nnfabrik, "Seed")

    @property
    def user_table(self):
        return find_object(self.nnfabrik, "Fabrikant", "user_table")

    @property
    def data_info_table(self):
        return find_object(self.nnfabrik, "DataInfo", "data_info_table")

    # storage for the ModelStorage table
    storage = "minio"

    # delimitter to use when concatenating comments from model, dataset, and trainer tables
    comment_delimitter = "."

    # table level comment
    table_comment = "Trained models"

    @property
    def definition(self):
        definition = """
        # {table_comment}
        -> self().model_table
        -> self().dataset_table
        -> self().trainer_table
        -> self().seed_table
        ---
        comment='':                        varchar(768) # short description 
        score:                             float        # loss
        output:                            longblob     # trainer object's output
        ->[nullable] self().user_table
        trainedmodel_ts=CURRENT_TIMESTAMP: timestamp    # UTZ timestamp at time of insertion
        """.format(
            table_comment=self.table_comment
        )
        return definition

    class ModelStorage(dj.Part):
        @property
        def definition(self):
            definition = """
            # Contains the models state dict, stored externally.
            -> master
            ---
            model_state:            attach@{storage}
            """.format(
                storage=self._master.storage
            )
            return definition

    def get_full_config(
        self,
        key=None,
        include_model=True,
        include_state_dict=True,
        include_dataloader=True,
        include_trainer=True,
    ):
        """
        Returns the full configuration dictionary needed to build all components of the network
        training including dataset, model and trainer. The returned dictionary is designed to be
        passed (with dictionary expansion) into the get_all_parts function provided in builder.py.

        Args:
            key - specific key against which to retrieve all configuration. The key must restrict all component
                  tables into a single entry. If None, will assume that this table is already restricted and
                  will obtain an existing single entry.
            include_state_dict (bool) : If True, and if key refers to a model already trained with a corresponding entry in self.ModelStorage,
                  the state_dict of the trained model is retrieved and returned
            include_trainer (bool): If False, then trainer configuration is skipped. Usually desirable when you want to simply retrieve trained model.
        """
        if key is None:
            key = self.fetch1("KEY")

        ret = dict()

        if include_model:
            model_fn, model_config = (self.model_table & key).fn_config
            ret["model_fn"] = model_fn
            ret["model_config"] = model_config

        if include_dataloader:
            dataset_fn, dataset_config = (self.dataset_table & key).fn_config
            ret["dataset_fn"] = dataset_fn
            ret["dataset_config"] = dataset_config

        if include_trainer:
            trainer_fn, trainer_config = (self.trainer_table & key).fn_config
            ret["trainer_fn"] = trainer_fn
            ret["trainer_config"] = trainer_config

        # if trained model exist and include_state_dict is True
        if include_model and include_state_dict and (self.ModelStorage & key):
            with tempfile.TemporaryDirectory() as temp_dir:
                state_dict_path = (self.ModelStorage & key).fetch1("model_state", download_path=temp_dir)
                ret["state_dict"] = torch.load(state_dict_path)

        return ret

    def load_model(
        self,
        key=None,
        include_dataloader=True,
        include_trainer=False,
        include_state_dict=True,
        seed: int = None,
    ):
        """
        Load a single entry of the model. If state_dict is available, the model will be loaded with state_dict as well.
        By default the trainer is skipped. Set `include_trainer=True` to also retrieve the trainer function
        as the third return argument.

        Args:
            key - specific key against which to retrieve the model. The key must restrict all component
                  tables into a single entry. If None, will assume that this table is already restricted and
                  will obtain an existing single entry.
            include_dataloader - if True, builds the dataloaer and the model, and returns both.
                                 if False, tries to build the model without requiring dataloader.
                                    Returns the model only when set to False.
            include_trainer - If False (default), will not load or return the trainer.
            include_state_dict - If True, the model is loaded with state_dict if key corresponds to a trained entry.
            seed - Optional seed. If not given and a corresponding entry exists in self.seed_table, seed is taken from there

        Returns
            dataloaders - Loaded dictionary (train, test, validation) of dictionary (data_key) of dataloaders
            model - Loaded model. If key corresponded to an existing entry, it would have also loaded the
                    state_dict unless load_state_dict=False
            trainer - Loaded trainer function. This is not returned if include_trainer=False.
        """
        if key is None:
            key = self.fetch1("KEY")

        # if no explicit seed is provided and there is already a corresponding entry in the seed_table
        # use that seed value
        if seed is None and len(self.seed_table & key) == 1:
            seed = (self.seed_table & key).fetch1("seed")

        config_dict = self.get_full_config(key, include_trainer=include_trainer, include_state_dict=include_state_dict)

        if not include_dataloader:
            try:
                data_info = (self.data_info_table & key).fetch1("data_info")
                model_config_dict = dict(
                    model_fn=config_dict["model_fn"],
                    model_config=config_dict["model_config"],
                    data_info=data_info,
                    seed=seed,
                    state_dict=config_dict.get("state_dict", None),
                    strict=False,
                )

                net = get_model(**model_config_dict)
                return (
                    (
                        net,
                        get_trainer(config_dict["trainer_fn"], config_dict["trainer_config"]),
                    )
                    if include_trainer
                    else net
                )

            except (TypeError, AttributeError, DataJointError):
                warnings.warn(
                    "Model could not be built without the dataloader. Dataloader will be built in order to create the model. "
                    "Make sure to have an The 'model_fn' also has to be able to"
                    "accept 'data_info' as an input arg, and use that over the dataloader to build the model."
                )

            ret = get_all_parts(**config_dict, seed=seed)
            return ret[1:] if include_trainer else ret[1]

        return get_all_parts(**config_dict, seed=seed)

    def call_back(self, uid=None, epoch=None, model=None, info=None):
        """
        Override this implementation to get periodic calls during the training
        by the trainer.

        Args:
            uid - Unique identifier for the trained model entry
            epoch - the iteration count
            model - current model under training
            info - Additional information provided by the trainer
        """
        pass

    def make(self, key):
        """
        Given key specifying configuration for dataloaders, model and trainer,
        trains the model and saves the trained model.
        """
        # lookup the fabrikant corresponding to the current DJ user
        fabrikant_name = self.user_table.get_current_user()
        seed = (self.seed_table & key).fetch1("seed")

        # load everything
        dataloaders, model, trainer = self.load_model(key, include_trainer=True, include_state_dict=False, seed=seed)

        # define callback with pinging
        def call_back(**kwargs):
            self.connection.ping()
            self.call_back(**kwargs)

        # model training
        score, output, model_state = trainer(model=model, dataloaders=dataloaders, seed=seed, uid=key, cb=call_back)

        # save resulting model_state into a temporary file to be attached
        with tempfile.TemporaryDirectory() as temp_dir:
            filename = make_hash(key) + ".pth.tar"
            filepath = os.path.join(temp_dir, filename)
            torch.save(model_state, filepath)

            key["score"] = score
            key["output"] = output
            key["fabrikant_name"] = fabrikant_name
            comments = []
            comments.append((self.trainer_table & key).fetch1("trainer_comment"))
            comments.append((self.model_table & key).fetch1("model_comment"))
            comments.append((self.dataset_table & key).fetch1("dataset_comment"))
            key["comment"] = self.comment_delimitter.join(comments)
            self.insert1(key)

            key["model_state"] = filepath

            self.ModelStorage.insert1(key, ignore_extra_fields=True)


class TrainedModelWithDataInfoBase(TrainedModelBase):
    class DataInfo(dj.Part):
        @property
        def definition(self):
            definition = """
            # Contains the data info, stored separately.
            -> master
            ---
            data_info:        longblob    # minimal info about dataloader
            """.format(
                storage=self._master.storage
            )
            return definition

    def load_model(
        self,
        key=None,
        include_dataloader=True,
        use_data_info=True,
        return_data_info=True,
        fallback_to_dataloader=True,
        include_trainer=False,
        include_state_dict=True,
        flexible_output=True,
        seed: int = None,
    ):
        """
        Load a single entry of the model. If state_dict is available, the model will be loaded with state_dict as well.
        By default the trainer is skipped. Set `include_trainer=True` to also retrieve the trainer function
        as the third return argument.

        Args:
            key - specific key against which to retrieve the model. The key must restrict all component
                  tables into a single entry. If None, will assume that this table is already restricted and
                  will obtain an existing single entry.
            include_dataloader - if True, builds the dataloaer and the model, and returns both.
                                 if False, tries to build the model without requiring dataloader.
                                    Returns the model only when set to False.
            include_trainer - If False (default), will not load or return the trainer.
            include_state_dict - If True, the model is loaded with state_dict if key corresponds to a trained entry.
            seed - Optional seed. If not given and a corresponding entry exists in self.seed_table, seed is taken from there

        Returns
            dataloaders - Loaded dictionary (train, test, validation) of dictionary (data_key) of dataloaders
            model - Loaded model. If key corresponded to an existing entry, it would have also loaded the
                    state_dict unless load_state_dict=False
            trainer - Loaded trainer function. This is not returned if include_trainer=False.
        """

        if not use_data_info and not include_dataloader:
            raise ValueError(
                "use_data_info and include_dataloader cannot both be false."
            )

        if key is None:
            key = self.fetch1("KEY")

        # if no explicit seed is provided and there is already a corresponding entry in the seed_table
        # use that seed value
        if seed is None and len(self.seed_table & key) == 1:
            seed = (self.seed_table & key).fetch1("seed")

        data_info = None
        # if use_data_info is not False, try to either retrieve a relevant entry
        # or assume use_data_info was passed the data_info itself.
        # if acquiring data_info fails, then determines whether
        # dataloader should be loaded, to provide enough info the model_fn
        if use_data_info:
            if (
                use_data_info is True and self.data_info_table & key
            ):  # have to load data info
                data_info = (self.DataInfo & key).fetch1("data_info")
            else:
                data_info = use_data_info

            if data_info is None:
                if fallback_to_dataloader:
                    warnings.warn(
                        "use_data_info was set but data_info could not be retrieved."
                        "Falling back to loading dataloaders."
                    )
                elif not include_dataloader:
                    raise ValueError(
                        "Retrieval of data_info failed but include_dataloader=False and"
                        "fallback_to_dataloader=False. Not enough information is available "
                        "to successfully build a model"
                    )

        # if data_info is None, then actually get dataloaders back
        config_dict = self.get_full_config(
            key,
            include_dataloader=include_dataloader or data_info is None,
            include_trainer=include_trainer,
            include_state_dict=include_state_dict,
        )

        ret = get_all_parts_with_info(
            **config_dict,
            seed=seed,
            return_data_info=return_data_info,
            data_info=data_info
        )

        if flexible_output:
            checks = (include_dataloader, True, include_trainer, return_data_info)
            ret = tuple(r for c, r, in zip(checks, ret) if c)
            if len(ret) == 1:
                ret = ret[0]

        return ret

    def make(self, key):
        """
        Given key specifying configuration for dataloaders, model and trainer,
        trains the model and saves the trained model.
        """
        # lookup the fabrikant corresponding to the current DJ user
        fabrikant_name = self.user_table.get_current_user()
        seed = (self.seed_table & key).fetch1("seed")

        # load everything
        dataloaders, model, trainer, data_info = self.load_model(
            key,
            return_data_info=True,
            use_data_info=False,
            include_trainer=True,
            include_state_dict=False,
            seed=seed,
            flexible_output=False,
        )

        # define callback with pinging
        def call_back(**kwargs):
            self.connection.ping()
            self.call_back(**kwargs)

        # model training
        score, output, model_state = trainer(
            model=model, dataloaders=dataloaders, seed=seed, uid=key, cb=call_back
        )

        # save resulting model_state into a temporary file to be attached
        with tempfile.TemporaryDirectory() as temp_dir:
            orig_key = dict(key)
            filename = make_hash(key) + ".pth.tar"
            filepath = os.path.join(temp_dir, filename)
            torch.save(model_state, filepath)

            key["score"] = score
            key["output"] = output
            key["fabrikant_name"] = fabrikant_name
            comments = []
            comments.append((self.trainer_table & key).fetch1("trainer_comment"))
            comments.append((self.model_table & key).fetch1("model_comment"))
            comments.append((self.dataset_table & key).fetch1("dataset_comment"))
            key["comment"] = self.comment_delimitter.join(comments)
            self.insert1(key)

            self.ModelStorage.insert1(dict(orig_key, model_state=filepath))
            if data_info is not None:
                self.DataInfo.insert1(dict(orig_key, data_info=data_info))


class DataInfoBase(dj.Computed):
    """
    Inherit from this class and decorate with your own schema to create a functional
    DataInfo table.

    Furthermore, you have to do one of the following for the class to be functional:
    * Set the class property `nnfabrik` to point to a module or a dictionary context that contains classes
        for tables corresponding to `Fabrikant` and `Dataset`. Most commonly, you
        would want to simply pass the resulting module object from `my_nnfabrik` output.
    * Set the class property `nnfabrik` to "core" -- this will then make this table refer to
        `Fabrikant` and `Dataset` as found inside `main` module directly. Note that
        this will therefore depend on the shared "core" tables of nnfabrik.
    * Set the values of the following class properties to individually specify the DataJoint table to use:
        `user_table` and `dataset_table` to specify equivalent
        of `Fabrikant` and `Dataset` respectively. You could also set the
        value of `nnfabrik` to a module or "core" as stated above, and specifically override a target table
        via setting one of the table class property as well.
    """

    nnfabrik = None

    @property
    def dataset_table(self):
        return find_object(self.nnfabrik, "Dataset")

    @property
    def user_table(self):
        return find_object(self.nnfabrik, "Fabrikant", "user_table")

    # table level comment
    table_comment = "Table containing information about i/o dimensions and statistics, per data_key in dataset"

    @property
    def definition(self):
        definition = """
            # {table_comment}
            -> self().dataset_table
            ---
            data_info:                     longblob     # Dictionary of data_keys and i/o information

            ->[nullable] self().user_table
            datainfo_ts=CURRENT_TIMESTAMP: timestamp    # UTZ timestamp at time of insertion
            """.format(
            table_comment=self.table_comment
        )
        return definition

    def make(self, key):
        """
        Given a dataset from nnfabrik, extracts the necessary information for building a model in nnfabrik.
        'data_info' is expected to be a dictionary of dictionaries, similar to the dataloaders object.
        For example:
            data_info = {
                        'data_key_0': dict(input_dimensions=[N,c,h,w, ...],
                                           input_channels=[c],
                                           output_dimension=[o, ...],
                                           img_mean=mean_train_images,
                                           img_std=std_train_images),
                        'data_key_1':  ...
                        }
        """
        dataset_fn, dataset_config = (self.dataset_table & key).fn_config
        data_info = dataset_fn(**dataset_config, return_data_info=True)

        fabrikant_name = self.user_table.get_current_user()

        key["fabrikant_name"] = fabrikant_name
        key["data_info"] = data_info
        self.insert1(key)<|MERGE_RESOLUTION|>--- conflicted
+++ resolved
@@ -1,19 +1,15 @@
 import tempfile
 import torch
 import os
-<<<<<<< HEAD
 from ..builder import (
     get_all_parts,
     get_all_parts_with_info,
     get_model,
     get_trainer,
 )
-=======
 import warnings
 import datajoint as dj
 from datajoint.fetch import DataJointError
-from ..builder import get_all_parts, get_model, get_trainer
->>>>>>> 567507ad
 from ..utility.dj_helpers import make_hash
 from .utility import find_object
 
@@ -217,7 +213,7 @@
                     else net
                 )
 
-            except (TypeError, AttributeError, DataJointError):
+            except (TypeError, AttributeError, KeyError, DataJointError):
                 warnings.warn(
                     "Model could not be built without the dataloader. Dataloader will be built in order to create the model. "
                     "Make sure to have an The 'model_fn' also has to be able to"
@@ -333,9 +329,7 @@
         """
 
         if not use_data_info and not include_dataloader:
-            raise ValueError(
-                "use_data_info and include_dataloader cannot both be false."
-            )
+            raise ValueError("use_data_info and include_dataloader cannot both be false.")
 
         if key is None:
             key = self.fetch1("KEY")
@@ -351,9 +345,7 @@
         # if acquiring data_info fails, then determines whether
         # dataloader should be loaded, to provide enough info the model_fn
         if use_data_info:
-            if (
-                use_data_info is True and self.data_info_table & key
-            ):  # have to load data info
+            if use_data_info is True and self.data_info_table & key:  # have to load data info
                 data_info = (self.DataInfo & key).fetch1("data_info")
             else:
                 data_info = use_data_info
@@ -379,12 +371,7 @@
             include_state_dict=include_state_dict,
         )
 
-        ret = get_all_parts_with_info(
-            **config_dict,
-            seed=seed,
-            return_data_info=return_data_info,
-            data_info=data_info
-        )
+        ret = get_all_parts_with_info(**config_dict, seed=seed, return_data_info=return_data_info, data_info=data_info)
 
         if flexible_output:
             checks = (include_dataloader, True, include_trainer, return_data_info)
@@ -420,9 +407,7 @@
             self.call_back(**kwargs)
 
         # model training
-        score, output, model_state = trainer(
-            model=model, dataloaders=dataloaders, seed=seed, uid=key, cb=call_back
-        )
+        score, output, model_state = trainer(model=model, dataloaders=dataloaders, seed=seed, uid=key, cb=call_back)
 
         # save resulting model_state into a temporary file to be attached
         with tempfile.TemporaryDirectory() as temp_dir:
