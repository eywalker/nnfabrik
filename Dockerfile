--- conflicted
+++ resolved
@@ -1,14 +1,7 @@
 FROM sinzlab/pytorch:latest
 
-<<<<<<< HEAD
 ADD . /src/nnfabrik
-WORKDIR /src
 RUN pip3 install sphinx-rtd-theme
+RUN pip3 install -e /src/nnfabrik
 
-RUN pip3 install -e nnfabrik
-=======
-RUN pip3 install -e /src/nnfabrik
->>>>>>> 2cef85f5
-
-WORKDIR /notebooks
-ENTRYPOINT ["/bin/bash"]+WORKDIR /notebooks